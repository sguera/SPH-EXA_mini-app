--- conflicted
+++ resolved
@@ -194,17 +194,6 @@
         // has the same net effect as std::sort(begin(mortonCodes), end(mortonCodes)),
         // but with the difference that we explicitly know the ordering, such
         // that we can later apply it to the x,y,z,h arrays or to access them in the Morton order
-<<<<<<< HEAD
-        reorder(mortonOrder, codes);
-        timer.step("    sfc::sort_reorder");
-
-        // compute the global octree in cornerstone format (leaves only)
-        // the resulting tree and node counts will be identical on all ranks
-        std::vector<std::size_t> nodeCounts;
-        std::tie(tree_, nodeCounts) = computeOctreeGlobal(codes.data(), codes.data() + nParticles, bucketSize_,
-                                                          std::move(tree_));
-        timer.step("    sfc::octree");
-=======
         reorderFunctor.setMapFromCodes(codes.data(), codes.data() + codes.size());
 
         // extract ordering for use in e.g. exchange particles
@@ -224,7 +213,7 @@
             std::tie(tree_, nodeCounts_) = computeOctreeGlobal(codes.data(), codes.data() + nParticles, bucketSize_);
             incrementalBuild_ = true;
         }
->>>>>>> e0a7ec04
+        timer.step("    sfc::octree");
 
         // assign one single range of Morton codes each rank
         SpaceCurveAssignment<I> assignment = singleRangeSfcSplit(tree_, nodeCounts_, nRanks_);
