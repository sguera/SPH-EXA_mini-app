--- conflicted
+++ resolved
@@ -12,26 +12,18 @@
 {
 using ParticleIdxChunk = std::vector<int>;
 
-<<<<<<< HEAD
-=======
 template <typename T, class Dataset>
 extern void computeDensity(const std::vector<ParticleIdxChunk> &l, Dataset &dataset);
 
->>>>>>> 5a574e02
 template <typename T, class Dataset>
 extern void computeMomentumAndEnergy(const std::vector<ParticleIdxChunk> &l, Dataset &dataset);
 
 template <typename T, class Dataset>
-<<<<<<< HEAD
-extern void computeDensity(const std::vector<ParticleIdxChunk> &l, Dataset &dataset);
-}
-=======
 extern void computeIAD(const std::vector<ParticleIdxChunk> &l, Dataset &dataset);
 
 template <typename T, class Dataset>
 extern void computeMomentumAndEnergyIAD(const std::vector<ParticleIdxChunk> &l, Dataset &dataset);
 
 } // namespace cuda
->>>>>>> 5a574e02
 } // namespace sph
 } // namespace sphexa