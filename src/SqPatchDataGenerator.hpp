--- conflicted
+++ resolved
@@ -46,21 +46,12 @@
         pd.resize(pd.count);
 
         size_t offset = pd.rank * split;
-<<<<<<< HEAD
-        if(pd.rank > 0)
-            offset += remaining;
-=======
         if (pd.rank > 0) offset += remaining;
->>>>>>> e35fd227
 
         const double omega = 5.0;
         const double myPI = std::acos(-1.0);
 
-<<<<<<< HEAD
-#pragma omp parallel for 
-=======
 #pragma omp parallel for
->>>>>>> e35fd227
         for (size_t i = 0; i < pd.side; ++i)
         {
             double lz = -0.5 + 1.0 / (2.0 * pd.side) + i * 1.0 / pd.side;
@@ -108,11 +99,7 @@
         const T firstTimeStep = 1e-6;
         const T dx = 100.0 / pd.side;
 
-<<<<<<< HEAD
-        #pragma omp parallel for
-=======
 #pragma omp parallel for
->>>>>>> e35fd227
         for (size_t i = 0; i < pd.count; i++)
         {
             // CGS
@@ -126,11 +113,7 @@
 
             pd.m[i] = 1000000.0 / pd.n; // 1.0;//1000000.0/n;//1.0;//0.001;//0.001;//0.001;//1.0;
             pd.c[i] = 3500.0;           // 35.0;//35.0;//35000
-<<<<<<< HEAD
-            pd.h[i] = 2.0 * pd.dx;      // 0.02;//0.02;
-=======
             pd.h[i] = 2.0 * dx;         // 0.02;//0.02;
->>>>>>> e35fd227
             pd.ro[i] = 1.0;             // 1.0e3;//.0;//1e3;//1e3;
             pd.ro_0[i] = 1.0;           // 1.0e3;//.0;//1e3;//1e3;
 
