#pragma once

#include "IFileWriter.hpp"

namespace sphexa
{
template <typename Dataset>
struct SqPatchFileWriter : IFileWriter<Dataset>
{
    void dumpParticleDataToBinFile(const Dataset &d, const std::string &path) const override
    {
        try
        {
            printf("Dumping particles data to file at path: %s\n", path.c_str());
            fileutils::writeParticleDataToBinFile(path,
                    d.x, d.y, d.z, d.vx, d.vy,
                    d.vz, d.h, d.ro, d.u, d.p,
                    d.c, d.grad_P_x, d.grad_P_y, d.grad_P_z, /*d.radius,*/
                    d.nn, d.sumkx, d.sumwh, d.xmass, d.gradh,
                    d.ballmass, d.volnorm
                    );
        }
        catch (FileNotOpenedException &ex)
        {
            fprintf(stderr, "ERROR: %s. Terminating\n", ex.what());
            exit(EXIT_FAILURE);
        }
    }
    void dumpParticleDataToAsciiFile(const Dataset &d, const std::vector<int> &clist, const std::string &path) const override
    {
        try
        {
            const char separator = ' ';

            printf("Dumping particles data to ASCII file at path: %s\n", path.c_str());
            fileutils::writeParticleDataToAsciiFile(clist, path, separator,
                                                    d.x, d.y, d.z, d.vx, d.vy,
                                                    d.vz, d.h, d.ro, d.u, d.p,
                                                    d.c, d.grad_P_x, d.grad_P_y, d.grad_P_z, /*d.radius,*/
                                                    d.nn, d.sumkx, d.sumwh, d.xmass, d.gradh,
                                                    d.ballmass, d.volnorm
                                                    );
        }
        catch (FileNotOpenedException &ex)
        {
            fprintf(stderr, "ERROR: %s. Terminating\n", ex.what());
            exit(EXIT_FAILURE);
        }
    }

    void dumpCheckpointDataToBinFile(const Dataset &, const std::string &) const override
    {
        fprintf(stderr, "Warning: dumping checkpoint is not implemented in SqPatchFileWriter, exiting...\n");
        exit(EXIT_FAILURE);
    }
};

#ifdef USE_MPI

template <typename Dataset>
struct SqPatchMPIFileWriter : IFileWriter<Dataset>
{
    void dumpParticleDataToAsciiFile(const Dataset &d, const std::vector<int> &clist, const std::string &path) const override
    {
        const char separator = ' ';

        for (int turn = 0; turn < d.nrank; turn++)
        {
            if (turn == d.rank)
            {
                try
                {
<<<<<<< HEAD
                    fileutils::writeParticleDataToAsciiFile(clist, path, separator,
                                                    d.x, d.y, d.z, d.vx, d.vy,
                                                    d.vz, d.h, d.ro, d.u, d.p,
                                                    d.c, d.grad_P_x, d.grad_P_y, d.grad_P_z, /*d.radius,*/
                                                    d.nn, d.sumkx, d.sumwh, d.xmass, d.gradh,
                                                    d.ballmass, d.volnorm
                                                    );
=======
                    fileutils::writeParticleDataToAsciiFile(clist, path, d.rank != 0, separator, d.x, d.y, d.z, d.vx, d.vy, d.vz, d.h, d.ro, d.u, d.p,
                                                            d.c, d.grad_P_x, d.grad_P_y, d.grad_P_z /*, d.radius*/);
>>>>>>> 072a9a01
                }
                catch (MPIFileNotOpenedException &ex)
                {
                    if (d.rank == 0) fprintf(stderr, "ERROR: %s. Terminating\n", ex.what());
                    MPI_Abort(d.comm, ex.mpierr);
                }

                MPI_Barrier(MPI_COMM_WORLD);
            }
            else
            {
                MPI_Barrier(MPI_COMM_WORLD);
            }
        }
    }
    void dumpParticleDataToBinFile(const Dataset &d, const std::string &path) const override
    {
        try
        {
            fileutils::writeParticleDataToBinFileWithMPI(d, path,
                    d.x, d.y, d.z, d.vx, d.vy,
                    d.vz, d.h, d.ro, d.u, d.p,
                    d.c, d.grad_P_x, d.grad_P_y, d.grad_P_z, /*d.radius,*/
                    d.nn, d.sumkx, d.sumwh, d.xmass, d.gradh,
                    d.ballmass, d.volnorm
                    );
        }
        catch (MPIFileNotOpenedException &ex)
        {
            if (d.rank == 0) fprintf(stderr, "ERROR: %s. Terminating\n", ex.what());
            MPI_Abort(d.comm, ex.mpierr);
        }
    };

    void dumpCheckpointDataToBinFile(const Dataset &d, const std::string &) const override
    {
        if (d.rank == 0) fprintf(stderr, "Warning: dumping checkpoint is not implemented in SqPatchMPIFileWriter, exiting...\n");
        MPI_Abort(d.comm, MPI_ERR_OTHER);
    }
};

#endif
} // namespace sphexa<|MERGE_RESOLUTION|>--- conflicted
+++ resolved
@@ -70,18 +70,13 @@
             {
                 try
                 {
-<<<<<<< HEAD
-                    fileutils::writeParticleDataToAsciiFile(clist, path, separator,
+                    fileutils::writeParticleDataToAsciiFile(clist, path, d.rank != 0, separator,
                                                     d.x, d.y, d.z, d.vx, d.vy,
                                                     d.vz, d.h, d.ro, d.u, d.p,
                                                     d.c, d.grad_P_x, d.grad_P_y, d.grad_P_z, /*d.radius,*/
                                                     d.nn, d.sumkx, d.sumwh, d.xmass, d.gradh,
                                                     d.ballmass, d.volnorm
                                                     );
-=======
-                    fileutils::writeParticleDataToAsciiFile(clist, path, d.rank != 0, separator, d.x, d.y, d.z, d.vx, d.vy, d.vz, d.h, d.ro, d.u, d.p,
-                                                            d.c, d.grad_P_x, d.grad_P_y, d.grad_P_z /*, d.radius*/);
->>>>>>> 072a9a01
                 }
                 catch (MPIFileNotOpenedException &ex)
                 {
