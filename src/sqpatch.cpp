--- conflicted
+++ resolved
@@ -51,13 +51,10 @@
         distributedDomain.distribute(clist, d);
         timer.step("domain::distribute");
         distributedDomain.synchronizeHalos(&d.x, &d.y, &d.z, &d.h);
-        MPI_Barrier(MPI_COMM_WORLD);
         timer.step("mpi::synchronizeHalos");
         distributedDomain.buildTree(d);
-        MPI_Barrier(MPI_COMM_WORLD);
         timer.step("domain::buildTree");
         distributedDomain.findNeighbors(clist, d);
-        MPI_Barrier(MPI_COMM_WORLD);
         timer.step("FindNeighbors");
         sph::computeDensity<Real>(clist, d);
         if (d.iteration == 0) { sph::initFluidDensityAtRest<Real>(clist, d); }
@@ -66,36 +63,18 @@
         timer.step("EquationOfState");
         distributedDomain.synchronizeHalos(&d.vx, &d.vy, &d.vz, &d.ro, &d.p, &d.c);
         timer.step("mpi::synchronizeHalos");
-<<<<<<< HEAD
-        // sph::computeMomentumAndEnergy<Real>(clist, d);
-        // timer.step("MomentumEnergy");
         sph::computeIAD<Real>(clist, d);
         timer.step("IAD");
         distributedDomain.synchronizeHalos(&d.c11, &d.c12, &d.c13, &d.c22, &d.c23, &d.c33);
         timer.step("mpi::synchronizeHalos");
         sph::computeMomentumAndEnergyIAD<Real>(clist, d);
         timer.step("MomentumEnergyIAD");
-=======
-
-        sph::computeIAD<Real>(clist, d);
-        timer.step("IAD");
-
-        distributedDomain.resizeArrays(d.count, &d.c11, &d.c12, &d.c13, &d.c22, &d.c23, &d.c33); // Discard halos
-        distributedDomain.synchronizeHalos(&d.c11, &d.c12, &d.c13, &d.c22, &d.c23, &d.c33);
-        timer.step("mpi::synchronizeHalos");
-
-        sph::computeMomentumAndEnergyIAD<Real>(clist, d);
-        timer.step("MomentumEnergyIAD");
-
->>>>>>> 5a574e02
         sph::computeTimestep<Real>(clist, d);
         timer.step("Timestep"); // AllReduce(min:dt)
         sph::computePositions<Real>(clist, d);
         timer.step("UpdateQuantities");
         sph::computeTotalEnergy<Real>(clist, d);
         timer.step("EnergyConservation"); // AllReduce(sum:ecin,ein)
-        //distributedDomain.updateSmoothingLength(clist, d);
-        //timer.step("updateSmoothingLength");
 
         long long int totalNeighbors = distributedDomain.neighborsSum(clist, d);
         if (d.rank == 0)
