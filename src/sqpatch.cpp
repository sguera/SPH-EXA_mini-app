--- conflicted
+++ resolved
@@ -1,6 +1,7 @@
 #include <iostream>
 #include <fstream>
 #include <string>
+#include <vector>
 
 #include "sphexa.hpp"
 #include "SqPatch.hpp"
@@ -46,81 +47,36 @@
         timer.start();
 
         distributedDomain.distribute(clist, d);
-        //MPI_Barrier(MPI_COMM_WORLD);
         timer.step("domain::distribute");
-
-        //if(distributedDomain.comm_rank == 0) distributedDomain.octree.print();
-
         distributedDomain.synchronizeHalos(&d.x, &d.y, &d.z, &d.h);
-        //MPI_Barrier(MPI_COMM_WORLD);
         timer.step("mpi::synchronizeHalos");
-
         distributedDomain.buildTree(d);
-        //MPI_Barrier(MPI_COMM_WORLD);
         timer.step("domain::buildTree");
-
-  //       MPI_Barrier(MPI_COMM_WORLD);
-
-  //       {
-		//     char fname[256];
-		//     sprintf(fname, "particlesSync%d", distributedDomain.comm_rank);
-		//     FILE *fout = fopen(fname, "w");
-		//     //for(int i=0; i<(int)clist.size(); i++)
-		//     for(int i=0; i<d.x.size(); i++)
-		//     {
-		//     	//printf("%d %f %f %f\n", clist[i], d.x[clist[i]], d.y[clist[i]], d.z[clist[i]]);
-		//         //fprintf(fout, "%f %f %f\n", d.x[clist[i]], d.y[clist[i]], d.z[clist[i]]);
-		//         fprintf(fout, "%f %f %f\n", d.x[i], d.y[i], d.z[i]);
-		//     }
-		//     fclose(fout);
-		// }
-
-		// MPI_Barrier(MPI_COMM_WORLD);
-
         distributedDomain.findNeighbors(clist, d);
-        //MPI_Barrier(MPI_COMM_WORLD);
         timer.step("FindNeighbors");
-
         sph::computeDensity<Real>(clist, d);
         if (d.iteration == 0) { sph::initFluidDensityAtRest<Real>(clist, d); }
-        //MPI_Barrier(MPI_COMM_WORLD);
         timer.step("Density");
-
         sph::computeEquationOfState<Real>(clist, d);
-        //MPI_Barrier(MPI_COMM_WORLD);
         timer.step("EquationOfState");
-
         distributedDomain.synchronizeHalos(&d.vx, &d.vy, &d.vz, &d.ro, &d.p, &d.c);
-        //MPI_Barrier(MPI_COMM_WORLD);
         timer.step("mpi::synchronizeHalos");
-
-<<<<<<< HEAD
-        sph::computeMomentumAndEnergy<Real>(clist, d);
-        //MPI_Barrier(MPI_COMM_WORLD);
-        timer.step("MomentumEnergy");
-=======
         // sph::computeMomentumAndEnergy<Real>(clist, d);
         // timer.step("MomentumEnergy");
         sph::computeIAD<Real>(clist, d);
         timer.step("IAD");
-
-        distributedDomain.resizeArrays(d.count, &d.c11, &d.c12, &d.c13, &d.c22, &d.c23, &d.c33); // Discard halos
         distributedDomain.synchronizeHalos(&d.c11, &d.c12, &d.c13, &d.c22, &d.c23, &d.c33);
         timer.step("mpi::synchronizeHalos");
-
         sph::computeMomentumAndEnergyIAD<Real>(clist, d);
         timer.step("MomentumEnergyIAD");
-
->>>>>>> d0646587
         sph::computeTimestep<Real>(clist, d);
-        //MPI_Barrier(MPI_COMM_WORLD);
         timer.step("Timestep"); // AllReduce(min:dt)
         sph::computePositions<Real>(clist, d);
-        //MPI_Barrier(MPI_COMM_WORLD);
         timer.step("UpdateQuantities");
         sph::computeTotalEnergy<Real>(clist, d);
-        //MPI_Barrier(MPI_COMM_WORLD);
         timer.step("EnergyConservation"); // AllReduce(sum:ecin,ein)
+        //distributedDomain.updateSmoothingLength(clist, d);
+        //timer.step("updateSmoothingLength");
 
         long long int totalNeighbors = distributedDomain.neighborsSum(clist, d);
         if (d.rank == 0)
