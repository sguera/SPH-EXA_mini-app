/*
 * MIT License
 *
 * Copyright (c) 2021 CSCS, ETH Zurich
 *               2021 University of Basel
 *
 * Permission is hereby granted, free of charge, to any person obtaining a copy
 * of this software and associated documentation files (the "Software"), to deal
 * in the Software without restriction, including without limitation the rights
 * to use, copy, modify, merge, publish, distribute, sublicense, and/or sell
 * copies of the Software, and to permit persons to whom the Software is
 * furnished to do so, subject to the following conditions:
 *
 * The above copyright notice and this permission notice shall be included in all
 * copies or substantial portions of the Software.
 *
 * THE SOFTWARE IS PROVIDED "AS IS", WITHOUT WARRANTY OF ANY KIND, EXPRESS OR
 * IMPLIED, INCLUDING BUT NOT LIMITED TO THE WARRANTIES OF MERCHANTABILITY,
 * FITNESS FOR A PARTICULAR PURPOSE AND NONINFRINGEMENT. IN NO EVENT SHALL THE
 * AUTHORS OR COPYRIGHT HOLDERS BE LIABLE FOR ANY CLAIM, DAMAGES OR OTHER
 * LIABILITY, WHETHER IN AN ACTION OF CONTRACT, TORT OR OTHERWISE, ARISING FROM,
 * OUT OF OR IN CONNECTION WITH THE SOFTWARE OR THE USE OR OTHER DEALINGS IN THE
 * SOFTWARE.
 */

/*! @file
 * @brief Generation of local and global octrees in cornerstone format on the GPU
 *
 * @author Sebastian Keller <sebastian.f.keller@gmail.com>
 *
 * See octree.hpp for a description of the cornerstone format.
 */

#pragma once

#include <algorithm>
#include <cmath>
#include <numeric>
#include <vector>
#include <tuple>

#include <cuda.h>

#include <thrust/device_vector.h>
#include <thrust/scan.h>

#include "cstone/cuda/errorcheck.cuh"
#include "cstone/util/util.hpp"
#include "octree.hpp"

namespace cstone
{

//! @brief see computeNodeCounts
template<class KeyType>
__global__ void computeNodeCountsKernel(const KeyType* tree, unsigned* counts, TreeNodeIndex nNodes, const KeyType* codesStart,
                                        const KeyType* codesEnd, unsigned maxCount)
{
    unsigned tid = blockDim.x * blockIdx.x + threadIdx.x;
    if (tid < nNodes)
    {
        counts[tid] = calculateNodeCount(tree, tid, codesStart, codesEnd, maxCount);
    }
}

//! @brief see updateNodeCounts
template<class KeyType>
__global__ void updateNodeCountsKernel(const KeyType* tree, unsigned* counts, TreeNodeIndex nNodes, const KeyType* codesStart,
                                       const KeyType* codesEnd, unsigned maxCount)
{
    unsigned tid = blockDim.x * blockIdx.x + threadIdx.x;
    if (tid < nNodes)
    {
        unsigned firstGuess  = counts[tid];
        unsigned secondGuess = counts[min(tid+1, nNodes-1)];

        //unsigned secondGuess = __shfl_down_sync(0xffffffff, firstGuess, 1);
        counts[tid] = updateNodeCount(tid, tree, firstGuess, secondGuess,
                                      codesStart, codesEnd, maxCount);
    }
}

//! @brief used to communicate required node search range for computeNodeCountsKernel back to host
__device__ TreeNodeIndex populatedNodes[2];

//! @brief compute first and last non-empty nodes in the tree
template<class KeyType>
__global__ void findPopulatedNodes(const KeyType* tree, TreeNodeIndex nNodes, const KeyType* codesStart, const KeyType* codesEnd)
{
    if (threadIdx.x == 0 && codesStart != codesEnd)
    {
        populatedNodes[0] = stl::upper_bound(tree, tree + nNodes, *codesStart) - tree - 1;
        populatedNodes[1] = stl::upper_bound(tree, tree + nNodes, *(codesEnd - 1)) - tree;
    }
}

/*! @brief count number of particles in each octree node
 *
 * @tparam KeyType          32- or 64-bit unsigned integer type
 * @param[in]  tree         octree nodes given as Morton codes of length @a nNodes+1
 *                          needs to satisfy the octree invariants
 * @param[out] counts       output particle counts per node, length = @a nNodes
 * @param[in]  nNodes       number of nodes in tree
 * @param[in]  codesStart   sorted particle SFC code range start
 * @param[in]  codesEnd     sorted particle SFC code range end
 * @param[in]  maxCount     maximum particle count per node to store, this is used
 *                          to prevent overflow in MPI_Allreduce
 */
template<class KeyType>
void computeNodeCountsGpu(const KeyType* tree, unsigned* counts, TreeNodeIndex nNodes, const KeyType* codesStart,
                          const KeyType* codesEnd, unsigned maxCount, bool useCountsAsGuess = false)
{
    TreeNodeIndex popNodes[2];

    findPopulatedNodes<<<1,1>>>(tree, nNodes, codesStart, codesEnd);
    cudaMemcpyFromSymbol(popNodes, populatedNodes, 2 * sizeof(TreeNodeIndex));

    cudaMemset(counts, 0, popNodes[0] * sizeof(unsigned));
    cudaMemset(counts + popNodes[1], 0, (nNodes - popNodes[1]) * sizeof(unsigned));

    constexpr unsigned nThreads = 256;
    if (useCountsAsGuess)
    {
        thrust::exclusive_scan(thrust::device, counts + popNodes[0], counts + popNodes[1], counts + popNodes[0], 0);
        updateNodeCountsKernel<<<iceil(popNodes[1] - popNodes[0], nThreads), nThreads>>>
            (tree + popNodes[0], counts + popNodes[0], popNodes[1] - popNodes[0], codesStart, codesEnd, maxCount);
    }
    else
    {
        computeNodeCountsKernel<<<iceil(popNodes[1] - popNodes[0], nThreads), nThreads>>>
            (tree + popNodes[0], counts + popNodes[0], popNodes[1] - popNodes[0], codesStart, codesEnd, maxCount);
    }
}

//! @brief this symbol is used to keep track of octree structure changes and detect convergence
__device__ int rebalanceChangeCounter;

/*! @brief Compute split or fuse decision for each octree node in parallel
 *
 * @tparam KeyType         32- or 64-bit unsigned integer type
 * @param[in] tree         octree nodes given as Morton codes of length @a nNodes
 *                         needs to satisfy the octree invariants
 * @param[in] counts       output particle counts per node, length = @a nNodes
 * @param[in] nNodes       number of nodes in tree
 * @param[in] bucketSize   maximum particle count per (leaf) node and
 *                         minimum particle count (strictly >) for (implicit) internal nodes
 * @param[out] nodeOps     stores rebalance decision result for each node, length = @a nNodes
 * @param[out] converged   stores 0 upon return if converged, a non-zero positive integer otherwise.
 *                         The storage location is accessed concurrently and cuda-memcheck might detect
 *                         a data race, but this is irrelevant for correctness.
 *
 * For each node i in the tree, in nodeOps[i], stores
 *  - 0 if to be merged
 *  - 1 if unchanged,
 *  - 8 if to be split.
 */
template<class KeyType>
__global__ void rebalanceDecisionKernel(const KeyType* tree, const unsigned* counts, TreeNodeIndex nNodes,
                                        unsigned bucketSize, TreeNodeIndex* nodeOps)
{
    unsigned tid = blockDim.x * blockIdx.x + threadIdx.x;
    if (tid < nNodes)
    {
        int decision = calculateNodeOp(tree, tid, counts, bucketSize);
        if (decision != 1) { rebalanceChangeCounter = 1;}
        nodeOps[tid] = decision;
    }
}

//! @brief construct new nodes in the balanced tree
template<class KeyType>
__global__ void processNodes(const KeyType* oldTree, const TreeNodeIndex* nodeOps,
                             TreeNodeIndex nOldNodes, TreeNodeIndex nNewNodes,
                             KeyType* newTree)
{
    unsigned tid = blockDim.x * blockIdx.x + threadIdx.x;
    if (tid < nOldNodes)
    {
        processNode(tid, oldTree, nodeOps, newTree);
    }
    if (tid == nNewNodes)
    {
        newTree[tid] = nodeRange<KeyType>(0);
    }
}

__global__ void resetRebalanceCounter()
{
    rebalanceChangeCounter = 0;
}

/*! @brief split or fuse octree nodes based on node counts relative to bucketSize
 *
 * @tparam KeyType         32- or 64-bit unsigned integer type
 * @param[inout] tree      vector of octree nodes in cornerstone format
 *                         needs to satisfy the octree invariants
 * @param[in] counts       output particle counts per node, length = @p tree.size() - 1
 * @param[in] bucketSize   maximum particle count per (leaf) node and
 *                         minimum particle count (strictly >) for (implicit) internal nodes
 * @param      tmpTree     memory buffer for temporary use, neither input nor output
 * @param      workArray   memory buffer for temporary use, neither input nor output
 * @return                 true if converged, false otherwise
 */
template<class SfcVector>
bool rebalanceTreeGpu(SfcVector& tree, const unsigned* counts, unsigned bucketSize,
                      SfcVector& tmpTree, thrust::device_vector<TreeNodeIndex>& workArray)
{
    using KeyType = typename SfcVector::value_type;
    TreeNodeIndex nOldNodes = nNodes(tree);

    // +1 to store the total sum of the exclusive scan in the last element
    workArray.resize(tree.size());

    resetRebalanceCounter<<<1,1>>>();

    constexpr unsigned nThreads = 512;
    rebalanceDecisionKernel<<<iceil(nOldNodes, nThreads), nThreads>>>(
        thrust::raw_pointer_cast(tree.data()), counts, nOldNodes, bucketSize,
        thrust::raw_pointer_cast(workArray.data()));

    thrust::exclusive_scan(thrust::device, workArray.begin(), workArray.end(), workArray.begin());

    // +1 for the end marker (nodeRange<KeyType>(0))
    tmpTree.resize(*workArray.rbegin() + 1);

    TreeNodeIndex nElements = stl::max(tree.size(), tmpTree.size());
    processNodes<<<iceil(nElements, nThreads), nThreads>>>(thrust::raw_pointer_cast(tree.data()),
                                                           thrust::raw_pointer_cast(workArray.data()), nOldNodes, nNodes(tmpTree),
                                                           thrust::raw_pointer_cast(tmpTree.data()));
    int changeCounter;
    cudaMemcpyFromSymbol(&changeCounter, rebalanceChangeCounter, sizeof(int));

    swap(tree, tmpTree);
<<<<<<< HEAD
}

/*! @brief compute an octree from morton codes for a specified bucket size

 * @tparam KeyType            32- or 64-bit unsigned integer type
 * @param[in]    codesStart   particle morton code sequence start
 * @param[in]    codesEnd     particle morton code sequence end
 * @param[in]    bucketSize   maximum number of particles/codes per octree leaf node
 * @param[inout] tree         input tree for initial guess and converged output tree
 * @param[out]   counts       particle counts per node in @p tree
 * @param[in]    maxCount     if actual node counts are higher, they will be capped to @p maxCount
 *
 * See CPU version for an explanation about @p maxCount
 */
template<class SfcVector, class CountsVector, class KeyType, class Reduce = void>
void computeOctreeGpu(const KeyType* codesStart, const KeyType* codesEnd, unsigned bucketSize,
                      SfcVector& tree, CountsVector& counts,
                      unsigned maxCount = std::numeric_limits<unsigned>::max())
{
    static_assert(std::is_same_v<typename SfcVector::value_type, KeyType>);
    static_assert(std::is_same_v<typename CountsVector::value_type, unsigned>);

    if (!tree.size())
    {
        // tree containing just the root node
        tree.push_back(0);
        tree.push_back(nodeRange<KeyType>(0));
    }

    thrust::device_vector<KeyType>             tmpTree(tree.size());
    thrust::device_vector<TreeNodeIndex> workArray(tree.size());

    bool converged = false;
    while (!converged)
    {
        counts.resize(nNodes(tree));
        computeNodeCountsGpu(thrust::raw_pointer_cast(tree.data()), thrust::raw_pointer_cast(counts.data()),
                             nNodes(tree), codesStart, codesEnd, maxCount);

        if constexpr (!std::is_same_v<void, Reduce>)
        {
            (void)Reduce{}(counts); // void cast to silence "warning: expression has no effect" from nvcc
        }

        rebalanceTreeGpu(tree, thrust::raw_pointer_cast(counts.data()), bucketSize, tmpTree, workArray, &converged);
    }
=======

    return changeCounter == 0;
>>>>>>> 99e5dc43
}

/*! @brief update the octree with a single rebalance/count step
 *
 * @tparam KeyType           32- or 64-bit unsigned integer for morton code
<<<<<<< HEAD
 * @tparam Reduce            functor for global counts reduction in distributed builds
=======
>>>>>>> 99e5dc43
 * @param[in]    codesStart  local particle Morton codes start
 * @param[in]    codesEnd    local particle morton codes end
 * @param[in]    bucketSize  maximum number of particles per node
 * @param[inout] tree        the octree leaf nodes (cornerstone format)
 * @param[inout] counts      the octree leaf node particle count
 * @param[-]     tmpTree     temporary array, will be resized as needed
 * @param[-]     workArray   temporary array, will be resized as needed
 * @param[in]    maxCount    if actual node counts are higher, they will be capped to @p maxCount
 * @return                   true if converged, false otherwise
 */
<<<<<<< HEAD
template<class KeyType, class Reduce = void>
void updateOctreeGpu(const KeyType* codesStart, const KeyType* codesEnd, unsigned bucketSize,
                     thrust::device_vector<KeyType>& tree, thrust::device_vector<unsigned>& counts,
                     thrust::device_vector<KeyType>& tmpTree,
                     thrust::device_vector<TreeNodeIndex>& workArray,
=======
template<class KeyType>
bool updateOctreeGpu(const KeyType* codesStart, const KeyType* codesEnd, unsigned bucketSize,
                     thrust::device_vector<KeyType>& tree, thrust::device_vector<unsigned>& counts,
                     thrust::device_vector<KeyType>& tmpTree, thrust::device_vector<TreeNodeIndex>& workArray,
>>>>>>> 99e5dc43
                     unsigned maxCount = std::numeric_limits<unsigned>::max())
{
    bool converged = rebalanceTreeGpu(tree, thrust::raw_pointer_cast(counts.data()), bucketSize, tmpTree, workArray);
    counts.resize(nNodes(tree));

    // local node counts
    computeNodeCountsGpu(thrust::raw_pointer_cast(tree.data()), thrust::raw_pointer_cast(counts.data()),
                         nNodes(tree), codesStart, codesEnd, maxCount, true);

    return converged;
}

} // namespace cstone<|MERGE_RESOLUTION|>--- conflicted
+++ resolved
@@ -231,66 +231,13 @@
     cudaMemcpyFromSymbol(&changeCounter, rebalanceChangeCounter, sizeof(int));
 
     swap(tree, tmpTree);
-<<<<<<< HEAD
-}
-
-/*! @brief compute an octree from morton codes for a specified bucket size
-
- * @tparam KeyType            32- or 64-bit unsigned integer type
- * @param[in]    codesStart   particle morton code sequence start
- * @param[in]    codesEnd     particle morton code sequence end
- * @param[in]    bucketSize   maximum number of particles/codes per octree leaf node
- * @param[inout] tree         input tree for initial guess and converged output tree
- * @param[out]   counts       particle counts per node in @p tree
- * @param[in]    maxCount     if actual node counts are higher, they will be capped to @p maxCount
- *
- * See CPU version for an explanation about @p maxCount
- */
-template<class SfcVector, class CountsVector, class KeyType, class Reduce = void>
-void computeOctreeGpu(const KeyType* codesStart, const KeyType* codesEnd, unsigned bucketSize,
-                      SfcVector& tree, CountsVector& counts,
-                      unsigned maxCount = std::numeric_limits<unsigned>::max())
-{
-    static_assert(std::is_same_v<typename SfcVector::value_type, KeyType>);
-    static_assert(std::is_same_v<typename CountsVector::value_type, unsigned>);
-
-    if (!tree.size())
-    {
-        // tree containing just the root node
-        tree.push_back(0);
-        tree.push_back(nodeRange<KeyType>(0));
-    }
-
-    thrust::device_vector<KeyType>             tmpTree(tree.size());
-    thrust::device_vector<TreeNodeIndex> workArray(tree.size());
-
-    bool converged = false;
-    while (!converged)
-    {
-        counts.resize(nNodes(tree));
-        computeNodeCountsGpu(thrust::raw_pointer_cast(tree.data()), thrust::raw_pointer_cast(counts.data()),
-                             nNodes(tree), codesStart, codesEnd, maxCount);
-
-        if constexpr (!std::is_same_v<void, Reduce>)
-        {
-            (void)Reduce{}(counts); // void cast to silence "warning: expression has no effect" from nvcc
-        }
-
-        rebalanceTreeGpu(tree, thrust::raw_pointer_cast(counts.data()), bucketSize, tmpTree, workArray, &converged);
-    }
-=======
 
     return changeCounter == 0;
->>>>>>> 99e5dc43
 }
 
 /*! @brief update the octree with a single rebalance/count step
  *
  * @tparam KeyType           32- or 64-bit unsigned integer for morton code
-<<<<<<< HEAD
- * @tparam Reduce            functor for global counts reduction in distributed builds
-=======
->>>>>>> 99e5dc43
  * @param[in]    codesStart  local particle Morton codes start
  * @param[in]    codesEnd    local particle morton codes end
  * @param[in]    bucketSize  maximum number of particles per node
@@ -301,18 +248,10 @@
  * @param[in]    maxCount    if actual node counts are higher, they will be capped to @p maxCount
  * @return                   true if converged, false otherwise
  */
-<<<<<<< HEAD
-template<class KeyType, class Reduce = void>
-void updateOctreeGpu(const KeyType* codesStart, const KeyType* codesEnd, unsigned bucketSize,
-                     thrust::device_vector<KeyType>& tree, thrust::device_vector<unsigned>& counts,
-                     thrust::device_vector<KeyType>& tmpTree,
-                     thrust::device_vector<TreeNodeIndex>& workArray,
-=======
 template<class KeyType>
 bool updateOctreeGpu(const KeyType* codesStart, const KeyType* codesEnd, unsigned bucketSize,
                      thrust::device_vector<KeyType>& tree, thrust::device_vector<unsigned>& counts,
                      thrust::device_vector<KeyType>& tmpTree, thrust::device_vector<TreeNodeIndex>& workArray,
->>>>>>> 99e5dc43
                      unsigned maxCount = std::numeric_limits<unsigned>::max())
 {
     bool converged = rebalanceTreeGpu(tree, thrust::raw_pointer_cast(counts.data()), bucketSize, tmpTree, workArray);
