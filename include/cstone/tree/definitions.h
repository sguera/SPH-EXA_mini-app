/*
 * MIT License
 *
 * Copyright (c) 2021 CSCS, ETH Zurich
 *               2021 University of Basel
 *
 * Permission is hereby granted, free of charge, to any person obtaining a copy
 * of this software and associated documentation files (the "Software"), to deal
 * in the Software without restriction, including without limitation the rights
 * to use, copy, modify, merge, publish, distribute, sublicense, and/or sell
 * copies of the Software, and to permit persons to whom the Software is
 * furnished to do so, subject to the following conditions:
 *
 * The above copyright notice and this permission notice shall be included in all
 * copies or substantial portions of the Software.
 *
 * THE SOFTWARE IS PROVIDED "AS IS", WITHOUT WARRANTY OF ANY KIND, EXPRESS OR
 * IMPLIED, INCLUDING BUT NOT LIMITED TO THE WARRANTIES OF MERCHANTABILITY,
 * FITNESS FOR A PARTICULAR PURPOSE AND NONINFRINGEMENT. IN NO EVENT SHALL THE
 * AUTHORS OR COPYRIGHT HOLDERS BE LIABLE FOR ANY CLAIM, DAMAGES OR OTHER
 * LIABILITY, WHETHER IN AN ACTION OF CONTRACT, TORT OR OTHERWISE, ARISING FROM,
 * OUT OF OR IN CONNECTION WITH THE SOFTWARE OR THE USE OR OTHER DEALINGS IN THE
 * SOFTWARE.
 */

#pragma once

#include "cstone/cuda/annotation.hpp"

namespace cstone {

//! @brief Controls the node index type, has to be signed. Change to 64-bit if more than 2 billion tree nodes are required.
using TreeNodeIndex = int;

using LocalParticleIndex = unsigned;

//! @brief checks whether a binary tree index corresponds to a leaf index
CUDA_HOST_DEVICE_FUN
constexpr bool isLeafIndex(TreeNodeIndex nodeIndex)
{
    return nodeIndex < 0;
}

//! @brief convert a leaf index to the storage format
CUDA_HOST_DEVICE_FUN
constexpr TreeNodeIndex storeLeafIndex(TreeNodeIndex index)
{
    // -2^31 or -2^63
    constexpr auto offset = TreeNodeIndex(-(1ul << (8*sizeof(TreeNodeIndex)-1)));
    return index + offset;
}

//! @brief restore a leaf index from the storage format
CUDA_HOST_DEVICE_FUN
constexpr TreeNodeIndex loadLeafIndex(TreeNodeIndex index)
{
    constexpr auto offset = TreeNodeIndex(-(1ul << (8*sizeof(TreeNodeIndex)-1)));
    return index - offset;
}

/*! @brief returns the number of nodes in a tree
 *
 * @tparam    Vector  a vector-like container that has a .size() member
 * @param[in] tree    input tree
 * @return            the number of nodes
 *
 * This makes it explicit that a vector of n Morton codes
 * corresponds to a tree with n-1 nodes.
 */
template<class Vector>
std::size_t nNodes(const Vector& tree)
{
    assert(tree.size());
    return tree.size() - 1;
}

<<<<<<< HEAD
} // namespace cstone
=======
} // namespace cstone
>>>>>>> 99e5dc43
<|MERGE_RESOLUTION|>--- conflicted
+++ resolved
@@ -74,8 +74,4 @@
     return tree.size() - 1;
 }
 
-<<<<<<< HEAD
 } // namespace cstone
-=======
-} // namespace cstone
->>>>>>> 99e5dc43
